import os

import numpy as np
import openmdao.api as om

import pytest

import floris

import ard.utils
import ard.wind_query as wq
import ard.farm_aero.floris as farmaero_floris


class TestFLORISFarmComponent:

    def setup_method(self):
        pass


class TestFLORISBatchPower:

    def setup_method(self):

        # create the wind query
        directions = np.linspace(0.0, 360.0, 21)
        speeds = np.linspace(0.0, 30.0, 21)[1:]
        WS, WD = np.meshgrid(speeds, directions)
        wind_query = wq.WindQuery(WD.flatten(), WS.flatten())
        wind_query.set_TI_using_IEC_method()

        # create the farm layout specification
        farm_spec = {}
        farm_spec["xD_farm"], farm_spec["yD_farm"] = [
            7 * v.flatten()
            for v in np.meshgrid(np.linspace(-2, 2, 5), np.linspace(-2, 2, 5))
        ]

        # specify the configuration/specification files to use
        filename_turbine_spec = os.path.abspath(
            os.path.join(
                ard.__path__[0],
                "..",
                "examples",
                "data",
                "turbine_spec_IEA-3p4-130-RWT.yaml",
            )
        )  # toolset generalized turbine specification
<<<<<<< HEAD

        # create a FLORIS yaml to conform to the config/spec files above
        data_turbine = ard.utils.create_FLORIS_yamlfile(filename_turbine_spec)
=======
        filename_turbine_FLORIS = os.path.abspath(
            os.path.join(
                ard.__path__[0],
                "..",
                "examples",
                "data",
                "FLORISturbine_IEA-3p4-130-RWT.yaml",
            )
        )  # toolset generalized turbine specification
        filename_floris_config = os.path.abspath(
            os.path.join(
                ard.__path__[0],
                "..",
                "examples",
                "data",
                "FLORIS.yaml",
            )
        )  # default FLORIS config for the project
        # create a FLORIS yaml to conform to the config/spec files above
        ard.utils.create_FLORIS_yamlfile(filename_turbine_spec, filename_turbine_FLORIS)
        # load the turbine specification
        data_turbine = load_yaml(filename_turbine_spec)
>>>>>>> 2d6e3d67

        # set up the modeling options
        modeling_options = {
            "farm": {
                "N_turbines": len(farm_spec["xD_farm"]),
            },
            "turbine": data_turbine,
        }

        # create the OpenMDAO model
        model = om.Group()
        self.FLORIS = model.add_subsystem(
            "batchFLORIS",
            farmaero_floris.FLORISBatchPower(
                modeling_options=modeling_options,
                wind_query=wind_query,
                case_title="letsgo",
            ),
        )

        self.prob = om.Problem(model)
        self.prob.setup()

    def test_setup(self):
        "make sure the modeling_options has what we need for farmaero"
        assert "case_title" in [k for k, _ in self.FLORIS.options.items()]
        assert "modeling_options" in [k for k, _ in self.FLORIS.options.items()]

        assert "farm" in self.FLORIS.options["modeling_options"].keys()
        assert "N_turbines" in self.FLORIS.options["modeling_options"]["farm"].keys()

        # make sure that the inputs in the component match what we planned
        input_list = [k for k, v in self.FLORIS.list_inputs(val=False)]
        for var_to_check in [
            "x_turbines",
            "y_turbines",
            "yaw_turbines",
        ]:
            assert var_to_check in input_list

        # make sure that the outputs in the component match what we planned
        output_list = [k for k, v in self.FLORIS.list_outputs(val=False)]
        for var_to_check in [
            "power_farm",
            "power_turbines",
            "thrust_turbines",
        ]:
            assert var_to_check in output_list

    def test_compute_pyrite(self):

        x_turbines = 7.0 * 130.0 * np.arange(-2, 2.1, 1)
        y_turbines = 7.0 * 130.0 * np.arange(-2, 2.1, 1)
        X, Y = [v.flatten() for v in np.meshgrid(x_turbines, y_turbines)]
        yaw_turbines = np.zeros_like(X)
        self.prob.set_val("batchFLORIS.x_turbines", X)
        self.prob.set_val("batchFLORIS.y_turbines", Y)
        self.prob.set_val("batchFLORIS.yaw_turbines", yaw_turbines)

        self.prob.run_model()

        if False:  # set to True to write new pyrite value file
            # create pyrite file
            np.savez(
                os.path.join(
                    os.path.split(__file__)[0],
                    "test_floris_batch_pyrite",
                ),
                power_farm=np.array(
                    self.prob.get_val("batchFLORIS.power_farm", units="MW")
                ),
                power_turbines=np.array(
                    self.prob.get_val("batchFLORIS.power_turbines", units="MW")
                ),
                thrust_turbines=np.array(
                    self.prob.get_val("batchFLORIS.thrust_turbines", units="kN")
                ),
            )
            assert False
        else:
            pyrite_data = np.load(
                os.path.join(
                    os.path.split(__file__)[0],
                    "test_floris_batch_pyrite.npz",
                ),
            )
            assert (
                np.sum(
                    np.isclose(
                        np.array(
                            self.prob.get_val("batchFLORIS.power_farm", units="MW")
                        ),
                        pyrite_data["power_farm"],
                        rtol=5e-3,
                    )
                )
                == self.prob.get_val("batchFLORIS.power_farm", units="MW").size
            )
            assert (
                np.sum(
                    np.isclose(
                        np.array(
                            self.prob.get_val("batchFLORIS.power_turbines", units="MW")
                        ),
                        pyrite_data["power_turbines"],
                        rtol=5e-3,
                    )
                )
                == self.prob.get_val("batchFLORIS.power_turbines", units="MW").size
            )
            assert (
                np.sum(
                    np.isclose(
                        np.array(
                            self.prob.get_val("batchFLORIS.thrust_turbines", units="kN")
                        ),
                        pyrite_data["thrust_turbines"],
                        rtol=5e-3,
                    )
                )
                == self.prob.get_val("batchFLORIS.thrust_turbines", units="kN").size
            )


class TestFLORISAEP:

    def setup_method(self):

        # create the wind query
        directions = np.linspace(0.0, 360.0, 21)
        speeds = np.linspace(0.0, 30.0, 21)[1:]
        # WS, WD = np.meshgrid(speeds, directions)
        wind_rose = floris.WindRose(
            wind_directions=directions,
            wind_speeds=speeds,
            ti_table=0.06,
        )

        # create the farm layout specification
        farm_spec = {}
        farm_spec["xD_farm"], farm_spec["yD_farm"] = [
            7 * v.flatten()
            for v in np.meshgrid(np.linspace(-2, 2, 5), np.linspace(-2, 2, 5))
        ]

        # specify the configuration/specification files to use
        filename_turbine_spec = os.path.abspath(
            os.path.join(
                ard.__path__[0],
                "..",
                "examples",
                "data",
                "turbine_spec_IEA-3p4-130-RWT.yaml",
            )
        )  # toolset generalized turbine specification
<<<<<<< HEAD
        # create a FLORIS yaml to conform to the config/spec files above
        data_turbine = ard.utils.create_FLORIS_yamlfile(filename_turbine_spec)
=======
        filename_turbine_FLORIS = os.path.abspath(
            os.path.join(
                ard.__path__[0],
                "..",
                "examples",
                "data",
                "FLORISturbine_IEA-3p4-130-RWT.yaml",
            )
        )  # toolset generalized turbine specification
        filename_floris_config = os.path.abspath(
            os.path.join(
                ard.__path__[0],
                "..",
                "examples",
                "data",
                "FLORIS.yaml",
            )
        )  # default FLORIS config for the project
        # create a FLORIS yaml to conform to the config/spec files above
        ard.utils.create_FLORIS_yamlfile(filename_turbine_spec, filename_turbine_FLORIS)
        # load the turbine specification
        data_turbine = load_yaml(filename_turbine_spec)
>>>>>>> 2d6e3d67

        # set up the modeling options
        modeling_options = {
            "farm": {
                "N_turbines": len(farm_spec["xD_farm"]),
            },
            "turbine": data_turbine,
        }

        # create the OpenMDAO model
        model = om.Group()
        self.FLORIS = model.add_subsystem(
            "aepFLORIS",
            farmaero_floris.FLORISAEP(
                modeling_options=modeling_options,
                wind_rose=wind_rose,
                case_title="letsgo",
            ),
        )

        self.prob = om.Problem(model)
        self.prob.setup()

    def test_setup(self):
        "make sure the modeling_options has what we need for farmaero"
        assert "case_title" in [k for k, _ in self.FLORIS.options.items()]
        assert "modeling_options" in [k for k, _ in self.FLORIS.options.items()]

        assert "farm" in self.FLORIS.options["modeling_options"].keys()
        assert "N_turbines" in self.FLORIS.options["modeling_options"]["farm"].keys()

        # make sure that the inputs in the component match what we planned
        input_list = [k for k, v in self.FLORIS.list_inputs(val=False)]
        for var_to_check in [
            "x_turbines",
            "y_turbines",
            "yaw_turbines",
        ]:
            assert var_to_check in input_list

        # make sure that the outputs in the component match what we planned
        output_list = [k for k, v in self.FLORIS.list_outputs(val=False)]
        for var_to_check in [
            "AEP_farm",
            "power_farm",
            "power_turbines",
            "thrust_turbines",
        ]:
            assert var_to_check in output_list

    def test_compute_pyrite(self):

        x_turbines = 7.0 * 130.0 * np.arange(-2, 2.1, 1)
        y_turbines = 7.0 * 130.0 * np.arange(-2, 2.1, 1)
        X, Y = [v.flatten() for v in np.meshgrid(x_turbines, y_turbines)]
        yaw_turbines = np.zeros_like(X)
        self.prob.set_val("aepFLORIS.x_turbines", X)
        self.prob.set_val("aepFLORIS.y_turbines", Y)
        self.prob.set_val("aepFLORIS.yaw_turbines", yaw_turbines)

        self.prob.run_model()

        if False:  # set to True to write new pyrite value file
            # create pyrite file
            np.savez(
                os.path.join(
                    os.path.split(__file__)[0],
                    "test_floris_aep_pyrite",
                ),
                aep_farm=np.array(
                    self.prob.get_val("aepFLORIS.AEP_farm", units="GW*h")
                ),
                power_farm=np.array(
                    self.prob.get_val("aepFLORIS.power_farm", units="MW")
                ),
                power_turbines=np.array(
                    self.prob.get_val("aepFLORIS.power_turbines", units="MW")
                ),
                thrust_turbines=np.array(
                    self.prob.get_val("aepFLORIS.thrust_turbines", units="kN")
                ),
            )
            assert False
        else:
            pyrite_data = np.load(
                os.path.join(
                    os.path.split(__file__)[0],
                    "test_floris_aep_pyrite.npz",
                ),
            )
            assert (
                np.sum(
                    np.isclose(
                        np.array(self.prob.get_val("aepFLORIS.AEP_farm", units="GW*h")),
                        pyrite_data["aep_farm"],
                        rtol=5e-3,
                    )
                )
                == self.prob.get_val("aepFLORIS.AEP_farm", units="GW*h").size
            )
            assert (
                np.sum(
                    np.isclose(
                        np.array(self.prob.get_val("aepFLORIS.power_farm", units="MW")),
                        pyrite_data["power_farm"],
                        rtol=5e-3,
                    )
                )
                == self.prob.get_val("aepFLORIS.power_farm", units="MW").size
            )
            assert (
                np.sum(
                    np.isclose(
                        np.array(
                            self.prob.get_val("aepFLORIS.power_turbines", units="MW")
                        ),
                        pyrite_data["power_turbines"],
                        rtol=5e-3,
                    )
                )
                == self.prob.get_val("aepFLORIS.power_turbines", units="MW").size
            )
            assert (
                np.sum(
                    np.isclose(
                        np.array(
                            self.prob.get_val("aepFLORIS.thrust_turbines", units="kN")
                        ),
                        pyrite_data["thrust_turbines"],
                        rtol=5e-3,
                    )
                )
                == self.prob.get_val("aepFLORIS.thrust_turbines", units="kN").size
            )<|MERGE_RESOLUTION|>--- conflicted
+++ resolved
@@ -46,34 +46,9 @@
                 "turbine_spec_IEA-3p4-130-RWT.yaml",
             )
         )  # toolset generalized turbine specification
-<<<<<<< HEAD
 
         # create a FLORIS yaml to conform to the config/spec files above
         data_turbine = ard.utils.create_FLORIS_yamlfile(filename_turbine_spec)
-=======
-        filename_turbine_FLORIS = os.path.abspath(
-            os.path.join(
-                ard.__path__[0],
-                "..",
-                "examples",
-                "data",
-                "FLORISturbine_IEA-3p4-130-RWT.yaml",
-            )
-        )  # toolset generalized turbine specification
-        filename_floris_config = os.path.abspath(
-            os.path.join(
-                ard.__path__[0],
-                "..",
-                "examples",
-                "data",
-                "FLORIS.yaml",
-            )
-        )  # default FLORIS config for the project
-        # create a FLORIS yaml to conform to the config/spec files above
-        ard.utils.create_FLORIS_yamlfile(filename_turbine_spec, filename_turbine_FLORIS)
-        # load the turbine specification
-        data_turbine = load_yaml(filename_turbine_spec)
->>>>>>> 2d6e3d67
 
         # set up the modeling options
         modeling_options = {
@@ -229,33 +204,8 @@
                 "turbine_spec_IEA-3p4-130-RWT.yaml",
             )
         )  # toolset generalized turbine specification
-<<<<<<< HEAD
         # create a FLORIS yaml to conform to the config/spec files above
         data_turbine = ard.utils.create_FLORIS_yamlfile(filename_turbine_spec)
-=======
-        filename_turbine_FLORIS = os.path.abspath(
-            os.path.join(
-                ard.__path__[0],
-                "..",
-                "examples",
-                "data",
-                "FLORISturbine_IEA-3p4-130-RWT.yaml",
-            )
-        )  # toolset generalized turbine specification
-        filename_floris_config = os.path.abspath(
-            os.path.join(
-                ard.__path__[0],
-                "..",
-                "examples",
-                "data",
-                "FLORIS.yaml",
-            )
-        )  # default FLORIS config for the project
-        # create a FLORIS yaml to conform to the config/spec files above
-        ard.utils.create_FLORIS_yamlfile(filename_turbine_spec, filename_turbine_FLORIS)
-        # load the turbine specification
-        data_turbine = load_yaml(filename_turbine_spec)
->>>>>>> 2d6e3d67
 
         # set up the modeling options
         modeling_options = {
